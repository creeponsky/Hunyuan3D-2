--- conflicted
+++ resolved
@@ -24,11 +24,7 @@
         str: Path to the saved image
     """
     try:
-<<<<<<< HEAD
-    # Create output directory if it doesn't exist
-=======
         # Create output directory if it doesn't exist
->>>>>>> 2bdf6b58
         output_dir = os.path.dirname(output_path)
         if output_dir and not os.path.exists(output_dir):
             try:
